--- conflicted
+++ resolved
@@ -19,12 +19,4 @@
 
 mwc-list ::slotted([mwc-list-item]:not([twoline])) {
   height: var(--mdc-menu-item-height, 48px);
-<<<<<<< HEAD
-}
-
-mwc-list {
-  max-width: var(--mdc-menu-max-width, auto);
-  min-width: var(--mdc-menu-min-width, 112px);
-=======
->>>>>>> 946f5563
 }