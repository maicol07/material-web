--- conflicted
+++ resolved
@@ -23,12 +23,8 @@
     "tslib": "^1.10.0"
   },
   "devDependencies": {
-<<<<<<< HEAD
-    "@material/ripple": "=8.0.0-canary.f86f83f54.0",
-    "lit-html": "*"
-=======
-    "@material/ripple": "=8.0.0-canary.74839da7b.0"
->>>>>>> c44acc0c
+    "@material/ripple": "=8.0.0-canary.74839da7b.0",
+    "lit-html": "^0.17.2"
   },
   "publishConfig": {
     "access": "public"
