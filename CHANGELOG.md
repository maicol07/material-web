# Change Log
All notable changes to this project will be documented in this file.

The format is based on [Keep a Changelog](http://keepachangelog.com/)
and this project adheres to [Semantic Versioning](http://semver.org/).

## Unreleased

### Added

- CSS styling options to `mwc-button`
- CSS styling options to `mwc-textfield`
- README for `mwc-drawer`
- README for `mwc-checkbox`
- README for `mwc-formfield`
- Demo for `mwc-drawer` without a header in the drawer
- `--mdc-icon-button-size` and `--mdc-icon-size` to `mwc-icon-button`

### Changed

- **BREAKING** `Dialog.title` renamed to `Dialog.heading` and
  `--mdc-dialog-title-ink-color` renamed to `--mdc-dialog-heading-ink-color` as
  it caused clashes with `HTMLElement.prototype.title`.
- Updated material dependencies to `4.0.0-canary.735147131.0`.
- **BREAKING** `Slider.discrete` removed and `Slider.pin` added.
- `mwc-dialog` will now search its flattened distributed nodes and their trees
  for a focusable element.
<<<<<<< HEAD
- **BREAKING:VISUAL** the digits inside the `Slider`'s pin will be rounded to at
  most 3 decimal digits.
- **BREAKING** `LinearProgress.determinate = false` removed in favor of `LinearProgres.indeterminate = false`.
- **BREAKING** `LinearProgress.buffer = 0` default value changed to `1`.
- **BREAKING:VISUAL** `mwc-linear-progress` had `--mdc-theme-secondary` applied
  to its buffer bar's background color. This custom property's name was changed
  to `--mdc-linear-progress-buffer-color`.
=======
- **BREAKING** `mwc-slider` now emits bubbling and composed `input` and `change`
  events instead of `MDCSlider:input` and `MDCSlider:change`.
>>>>>>> 7466da8a

### Fixed
- Fixed checkbox ripple visibility when focused while being unchecked.
- Fixed app content not being expanded inside drawer.
<<<<<<< HEAD
- Fixed `mwc-icon-button` icon at end layout.
- `mwc-slider` can now have its pin and markers added and changed
  dynamically.
=======
- Fixed issue where slider when resized or scrolled will not respond to touch
  as expected.
- Fixed issue where `mwc-ripple` would not ripple when parent was a shadow root
- **BREAKING:VISUAL** Fixed sizing of the `mwc-icon-button` in `mwc-snackbar`
>>>>>>> 7466da8a

## [0.10.0] - 2019-10-11

### Added

- `mwc-textfield` ink and fill css variables

### Changed

- **BREAKING** Removed `mwc-icon-font.js` import. Most users should load the
  Material Icons and Roboto fonts by adding the following to their HTML file:

  ```html
  <link href="https://fonts.googleapis.com/css?family=Roboto:300,400,500" rel="stylesheet">
  <link href="https://fonts.googleapis.com/css?family=Material+Icons&display=block" rel="stylesheet">
  ```

  See the [Fonts](https://github.com/material-components/material-components-web-components#fonts)
  section of the README for more details.

- **BREAKING** Moved `@material/mwc-textfield/character-counter/mwc-character-counter-directive.js`
  to `@material/mwc-textfield/mwc-character-counter-directive.js`.

### Fixed

- Fixed `mwc-dialog`'s issues with working on older browsers.
- `<mwc-radio>` groups are now correctly synchronized when stamped using a
  lit-html `map` or `repeat`, and any other time the radio is not created and
  connected at the same time ([#282](https://github.com/material-components/material-components-web-components/issues/282)).

## [0.9.1] - 2019-09-30

### Fixed

- Fixed missing `@material/mwc-base` dep on `@material/mwc-dialog`.

## [0.9.0] - 2019-09-26

### Added

- Implemented `mwc-dialog`
- `mwc-textfield.layout` method.

### Changed

- **BREAKING:** Added custom `.focus()` and `.blur()` functions to mwc-button
  that cause the button to ripple as when tab focusing.
- **BREAKING:** mwc-textfield's custom `.focus()` function will now call
  `.focus()` on the native internal input causing the caret to appear instead of
  just forcing focus styles to appear.
- **BREAKING:** mwc-textfield's custom `.blur()` function will now call
  `.blur()` on the native internal input instead of just forcing focus styles to
  disapprear.
- **BREAKING** `mwc-base/base-element` no longer exports any of the
  `lit-element` or `lit-html` APIs (e.g. `LitElement`, `customElement`,
  `classMap`). Users should import directly from the `lit-element` and
  `lit-html` modules instead.
- **BREAKING** `mwc-textfield` and `mwc-textarea` will now update their `.value`
  on the native `input`'s `input` event instead of `change`.

### Fixed

- `<mwc-drawer>` can now be used with Rollup (via version bump to pick up
  [WICG/inert#135](https://github.com/WICG/inert/pull/135)).
- `<mwc-textfield>` and `<mwc-textarea>` will now have the same height between
  their filled and outlined variants with helper text on older browsers.
- `mwc-textfield[required]` and `mwc-textarea[required]` will now have their
  required asterisk colored correctly when customized.
- `<mwc-textfield>` and `<mwc-textarea>` can now have basic usability in IE.
- `mwc-textarea[disabled][outlined]` will no longer have a filled-in background
  as is per material spec.
- `mwc-textarea[disabled]label="string!"][value="string!"]` will now float the
  label to the correct spot.


## [0.8.0] - 2019-09-03

### Changed

- Published JavaScript files no longer include inlined TypeScript helpers such
  as `__decorate`. Instead, helpers are now imported from the
  [`tslib`](https://github.com/microsoft/tslib) module dependency. This reduces
  code size by allowing multiple components to share the same helpers, and
  eliminates *"this has been rewritten to undefined"* errors from Rollup.
  ([#439](https://github.com/material-components/material-components-web-components/pull/439))

- **BREAKING** Renamed component *`base`* modules:
  ([#440](https://github.com/material-components/material-components-web-components/pull/440)):
  - `icon-button-toggle-base.ts` → `mwc-icon-button-toggle-base.ts`
  - `icon-button-base.ts` → `mwc-icon-button-base.ts`
  - `top-app-bar-fixed-base.ts` → `mwc-top-app-bar-fixed-base.ts`

## [0.7.1] - 2019-08-27

### Added
- Added "module" field in all packages' `package.json` manifests
  ([#434](https://github.com/material-components/material-components-web-components/pull/434))

## [0.7.0] - 2019-08-27

### Added
- New components:
  - [`<mwc-textfield>`](https://github.com/material-components/material-components-web-components/tree/master/packages/textfield) ([#297](https://github.com/material-components/material-components-web-components/pull/297))
  - [`<mwc-textarea>`](https://github.com/material-components/material-components-web-components/tree/master/packages/textarea) ([#297](https://github.com/material-components/material-components-web-components/pull/297))
  - [`<mwc-icon-button-toggle>`](https://github.com/material-components/material-components-web-components/tree/master/packages/icon-button-toggle) ([#370](https://github.com/material-components/material-components-web-components/pull/370))
  - [`<mwc-top-app-bar-fixed>`](https://github.com/material-components/material-components-web-components/tree/master/packages/top-app-bar-fixed) ([#379](https://github.com/material-components/material-components-web-components/pull/379))

- Added support for `<svg>` and `<img>` icons to `<mwc-icon-button>` and
  `<mwc-icon-button-toggle>`.
  ([#358](https://github.com/material-components/material-components-web-components/pull/358))

- Added `--mdc-snackbar-action-color` CSS custom property to `<mwc-snackbar>` to
  override the default action button color
  ([#354](https://github.com/material-components/material-components-web-components/pull/354)).

- Added a default slot to `<mwc-top-app-bar>` and `<mwc-top-app-bar-fixed>`
  which takes page content and automatically applies the correct `padding-top`
  ([#370](https://github.com/material-components/material-components-web-components/pull/370)).

- Added documentation for:
  - [`<mwc-button>`](https://github.com/material-components/material-components-web-components/tree/master/packages/button)
    ([#366](https://github.com/material-components/material-components-web-components/pull/366))
  - [`<mwc-fab>`](https://github.com/material-components/material-components-web-components/tree/master/packages/fab)
    ([#361](https://github.com/material-components/material-components-web-components/pull/361))
  - [`<mwc-icon-button>`](https://github.com/material-components/material-components-web-components/tree/master/packages/icon-button)
    ([#370](https://github.com/material-components/material-components-web-components/pull/370))
  - [`<mwc-radio>`](https://github.com/material-components/material-components-web-components/tree/master/packages/radio)
    ([#377](https://github.com/material-components/material-components-web-components/pull/377))
  - [`<mwc-snackbar>`](https://github.com/material-components/material-components-web-components/tree/master/packages/snackbar)
    ([#355](https://github.com/material-components/material-components-web-components/pull/355))
  - [`<mwc-top-app-bar>`](https://github.com/material-components/material-components-web-components/tree/master/packages/top-app-bar)
    ([#379](https://github.com/material-components/material-components-web-components/pull/379))

### Changed
- **BREAKING** The Material Icons font is no longer loaded automatically
  ([#314](https://github.com/material-components/material-components-web-components/pull/314)).
  This allows more control over how fonts are loaded (e.g. serving fonts from a
  different server, or loading multiple fonts with a single request). Most users
  should now add tags like this to their HTML page:

  ```html
  <link href="https://fonts.googleapis.com/css?family=Roboto:300,400,500" rel="stylesheet">
  <link href="https://fonts.googleapis.com/css?family=Material+Icons&display=block" rel="stylesheet">
  ```

- **BREAKING** The *toggling* behavior of `<mwc-icon-button>` has been removed
  (i.e. `offIcon`), and is now instead supported by the dedicated
  [`<mwc-icon-button-toggle>`](https://github.com/material-components/material-components-web-components/tree/master/packages/icon-button-toggle)
  component
  ([#370](https://github.com/material-components/material-components-web-components/pull/370)).


- **BREAKING** The *short* layout for `<mwc-top-app-bar>` has been removed, and
  is no longer supported because it is not part of the Material Design
  specification
  ([#422](https://github.com/material-components/material-components-web-components/pull/422)).


- **BREAKING** The *fixed* layout for `<mwc-top-app-bar>` has been removed, and
  is now instead implemented by the dedicated `<mwc-top-app-bar-fixed>`
  component
  ([#379](https://github.com/material-components/material-components-web-components/pull/379)).

### Fixed

- Fixed bug where `<mwc-snackbar>` `open` method threw if called immediately
  after construction (before `firstUpdated`)
  ([#356](https://github.com/material-components/material-components-web-components/pull/356)).
- Fixed bug where setting the `<mwc-snackbar>` `labelText` property could throw
  an exception and fail to render
  ([#412](https://github.com/material-components/material-components-web-components/pull/412)).
- Buttons slotted into `<mwc-snackbar>` now render with the correct default
  styles
  ([#354](https://github.com/material-components/material-components-web-components/pull/354)).
- Fixed layout issue affecting scrolling `<mwc-tab-bar>` in Firefox
  ([#349](https://github.com/material-components/material-components-web-components/pull/349)).
- Fixed bug where `<mwc-icon>` icons did not render in IE11
  ([#353](https://github.com/material-components/material-components-web-components/pull/353)).
- Fixed bug where setting the `checked` property on an `<mwc-radio>` did not
  result in the other radios in the group becoming unchecked
  ([#373](https://github.com/material-components/material-components-web-components/pull/373)).
- Fixed bug where `<mwc-drawer>` did not work in IE
  ([WICG/inert#129](https://github.com/WICG/inert/pull/129)).
- Fixed `dense` and `prominent` styling bugs in `<mwc-top-app-bar>`
  ([#379](https://github.com/material-components/material-components-web-components/pull/379)).

## [0.6.0] - 2019-06-05
- Upgrade lerna to 3.x
- Upgrade typescript to 3.4, add config for tsbuildinfo files needed for incremental compilation mode
- Add README notes that component set is in experimental status.
- Remove draft components, simplify package listing.
- Prepare drawer, icon-button, linear-progress, slider, snackbar, tab components, and top-app-bar for release.
- Fix typing for event listeners in adapters due to typescript update.
- Add wicg-inert and blocking-elements dependencies to mwc-drawer

## [0.5.0] - 2019-03-26
- Update to mdc 1.0
- Rewrite Adapters and Foundations with Typescript types
- Disable pointer-events on disabled buttons

## [0.4.0] - 2019-03-11
- Update to mdc 0.44
- fix button label issues

## [0.3.6] - 2019-02-05
- Use `static get styles()` on all components
- Clean up dependencies
- Implement drawer focus trapping
- Add tests
- Setup travis CI
- Update to lit-html 1.0

## [0.3.5] - 2019-01-11
- Update lit and lit-element dependencies
- Publish mwc-drawer

## [0.3.4] - 2018-12-13
- Update to lit-element 0.6.5 and lit-html 1.0.0-rc.1

## [0.3.3] - 2018-12-03
- Fix ripple directive for lit-html 0.13

## [0.3.2] - 2018-11-16
- Move event listeners to the class with lit-element 0.6.2
- Add `@eventOptions({passive: true})` to event handlers in tab-bar-scroller
  - More efficient scrolling behavior, as `preventDefault` is never called
- Implement icon-button in typescript

## [0.3.1] - 2018-10-08
- Fix demo publishing
- Update to lit-element 0.6.2
- Add dependencies to lit-html where necessary
- Add explicit `.js` endings to imports, where necessary
- Fill in CHANGELOG

## [0.3.0] - 2018-10-04
- Rewrite elements in typescript
- Add `ripple` lit directive to add a material ripple to any component
- Add `@observe` decorator to tie data changes into base MDC Foundation handlers
- Add a watcher for styling and typescript changes

## [0.2.1] - 2018-09-21
- Update to lit-element 0.6.1

## [0.2.0] - 2018-09-13
- Use lit-element 0.6

## [0.1.2] - 2018-06-14
- Use lit-element 0.5

## [0.1.1] - 2018-05-09
- Add READMEs and examples

## [0.1.0] - 2018-05-08
- Initial WIP of components<|MERGE_RESOLUTION|>--- conflicted
+++ resolved
@@ -25,7 +25,8 @@
 - **BREAKING** `Slider.discrete` removed and `Slider.pin` added.
 - `mwc-dialog` will now search its flattened distributed nodes and their trees
   for a focusable element.
-<<<<<<< HEAD
+- **BREAKING** `mwc-slider` now emits bubbling and composed `input` and `change`
+  events instead of `MDCSlider:input` and `MDCSlider:change`.
 - **BREAKING:VISUAL** the digits inside the `Slider`'s pin will be rounded to at
   most 3 decimal digits.
 - **BREAKING** `LinearProgress.determinate = false` removed in favor of `LinearProgres.indeterminate = false`.
@@ -33,24 +34,27 @@
 - **BREAKING:VISUAL** `mwc-linear-progress` had `--mdc-theme-secondary` applied
   to its buffer bar's background color. This custom property's name was changed
   to `--mdc-linear-progress-buffer-color`.
-=======
-- **BREAKING** `mwc-slider` now emits bubbling and composed `input` and `change`
-  events instead of `MDCSlider:input` and `MDCSlider:change`.
->>>>>>> 7466da8a
+- **BREAKING:VISUAL** the digits inside the `Slider`'s pin will be rounded to at
+  most 3 decimal digits.
+- **BREAKING** `LinearProgress.determinate = false` removed in favor of `LinearProgres.indeterminate = false`.
+- **BREAKING** `LinearProgress.buffer = 0` default value changed to `1`.
+- **BREAKING:VISUAL** `mwc-linear-progress` had `--mdc-theme-secondary` applied
+  to its buffer bar's background color. This custom property's name was changed
+  to `--mdc-linear-progress-buffer-color`.
 
 ### Fixed
 - Fixed checkbox ripple visibility when focused while being unchecked.
 - Fixed app content not being expanded inside drawer.
-<<<<<<< HEAD
-- Fixed `mwc-icon-button` icon at end layout.
-- `mwc-slider` can now have its pin and markers added and changed
-  dynamically.
-=======
 - Fixed issue where slider when resized or scrolled will not respond to touch
   as expected.
 - Fixed issue where `mwc-ripple` would not ripple when parent was a shadow root
 - **BREAKING:VISUAL** Fixed sizing of the `mwc-icon-button` in `mwc-snackbar`
->>>>>>> 7466da8a
+- Fixed `mwc-icon-button` icon at end layout.
+- `mwc-slider` can now have its pin and markers added and changed
+  dynamically.
+- Fixed `mwc-icon-button` icon at end layout.
+- `mwc-slider` can now have its pin and markers added and changed
+  dynamically.
 
 ## [0.10.0] - 2019-10-11
 
