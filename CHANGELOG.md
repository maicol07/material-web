# Change Log
All notable changes to this project will be documented in this file.

The format is based on [Keep a Changelog](http://keepachangelog.com/)
and this project adheres to [Semantic Versioning](http://semver.org/).

## Unreleased

### Added

- CSS styling options to `mwc-button`
- CSS styling options to `mwc-textfield`
- README for `mwc-drawer`
- Demo for `mwc-drawer` without a header in the drawer

### Changed

- **BREAKING** `Dialog.title` renamed to `Dialog.heading` and
  `--mdc-dialog-title-ink-color` renamed to `--mdc-dialog-heading-ink-color` as
  it caused clashes with `HTMLElement.prototype.title`.
- Updated material dependencies to `4.0.0-canary.735147131.0`.
<<<<<<< HEAD
- **BREAKING** `Slider.discrete` removed and `Slider.pin` added.
=======
- `mwc-dialog` will now search its flattened distributed nodes and their trees
  for a focusable element.
>>>>>>> 635aa9b8

### Fixed
- Fixed checkbox ripple visibility when focused while being unchecked.
- Fixed app content not being expanded inside drawer.

## [0.10.0] - 2019-10-11

### Added

- `mwc-textfield` ink and fill css variables

### Changed

- **BREAKING** Removed `mwc-icon-font.js` import. Most users should load the
  Material Icons and Roboto fonts by adding the following to their HTML file:

  ```html
  <link href="https://fonts.googleapis.com/css?family=Roboto:300,400,500" rel="stylesheet">
  <link href="https://fonts.googleapis.com/css?family=Material+Icons&display=block" rel="stylesheet">
  ```

  See the [Fonts](https://github.com/material-components/material-components-web-components#fonts)
  section of the README for more details.

- **BREAKING** Moved `@material/mwc-textfield/character-counter/mwc-character-counter-directive.js`
  to `@material/mwc-textfield/mwc-character-counter-directive.js`.

### Fixed

- Fixed `mwc-dialog`'s issues with working on older browsers.
- `<mwc-radio>` groups are now correctly synchronized when stamped using a
  lit-html `map` or `repeat`, and any other time the radio is not created and
  connected at the same time ([#282](https://github.com/material-components/material-components-web-components/issues/282)).

## [0.9.1] - 2019-09-30

### Fixed

- Fixed missing `@material/mwc-base` dep on `@material/mwc-dialog`.

## [0.9.0] - 2019-09-26

### Added

- Implemented `mwc-dialog`
- `mwc-textfield.layout` method.

### Changed

- **BREAKING:** Added custom `.focus()` and `.blur()` functions to mwc-button
  that cause the button to ripple as when tab focusing.
- **BREAKING:** mwc-textfield's custom `.focus()` function will now call
  `.focus()` on the native internal input causing the caret to appear instead of
  just forcing focus styles to appear.
- **BREAKING:** mwc-textfield's custom `.blur()` function will now call
  `.blur()` on the native internal input instead of just forcing focus styles to
  disapprear.
- **BREAKING** `mwc-base/base-element` no longer exports any of the
  `lit-element` or `lit-html` APIs (e.g. `LitElement`, `customElement`,
  `classMap`). Users should import directly from the `lit-element` and
  `lit-html` modules instead.
- **BREAKING** `mwc-textfield` and `mwc-textarea` will now update their `.value`
  on the native `input`'s `input` event instead of `change`.

### Fixed

- `<mwc-drawer>` can now be used with Rollup (via version bump to pick up
  [WICG/inert#135](https://github.com/WICG/inert/pull/135)).
- `<mwc-textfield>` and `<mwc-textarea>` will now have the same height between
  their filled and outlined variants with helper text on older browsers.
- `mwc-textfield[required]` and `mwc-textarea[required]` will now have their
  required asterisk colored correctly when customized.
- `<mwc-textfield>` and `<mwc-textarea>` can now have basic usability in IE.
- `mwc-textarea[disabled][outlined]` will no longer have a filled-in background
  as is per material spec.
- `mwc-textarea[disabled]label="string!"][value="string!"]` will now float the
  label to the correct spot.


## [0.8.0] - 2019-09-03

### Changed

- Published JavaScript files no longer include inlined TypeScript helpers such
  as `__decorate`. Instead, helpers are now imported from the
  [`tslib`](https://github.com/microsoft/tslib) module dependency. This reduces
  code size by allowing multiple components to share the same helpers, and
  eliminates *"this has been rewritten to undefined"* errors from Rollup.
  ([#439](https://github.com/material-components/material-components-web-components/pull/439))

- **BREAKING** Renamed component *`base`* modules:
  ([#440](https://github.com/material-components/material-components-web-components/pull/440)):
  - `icon-button-toggle-base.ts` → `mwc-icon-button-toggle-base.ts`
  - `icon-button-base.ts` → `mwc-icon-button-base.ts`
  - `top-app-bar-fixed-base.ts` → `mwc-top-app-bar-fixed-base.ts`

## [0.7.1] - 2019-08-27

### Added
- Added "module" field in all packages' `package.json` manifests
  ([#434](https://github.com/material-components/material-components-web-components/pull/434))

## [0.7.0] - 2019-08-27

### Added
- New components:
  - [`<mwc-textfield>`](https://github.com/material-components/material-components-web-components/tree/master/packages/textfield) ([#297](https://github.com/material-components/material-components-web-components/pull/297))
  - [`<mwc-textarea>`](https://github.com/material-components/material-components-web-components/tree/master/packages/textarea) ([#297](https://github.com/material-components/material-components-web-components/pull/297))
  - [`<mwc-icon-button-toggle>`](https://github.com/material-components/material-components-web-components/tree/master/packages/icon-button-toggle) ([#370](https://github.com/material-components/material-components-web-components/pull/370))
  - [`<mwc-top-app-bar-fixed>`](https://github.com/material-components/material-components-web-components/tree/master/packages/top-app-bar-fixed) ([#379](https://github.com/material-components/material-components-web-components/pull/379))

- Added support for `<svg>` and `<img>` icons to `<mwc-icon-button>` and
  `<mwc-icon-button-toggle>`.
  ([#358](https://github.com/material-components/material-components-web-components/pull/358))

- Added `--mdc-snackbar-action-color` CSS custom property to `<mwc-snackbar>` to
  override the default action button color
  ([#354](https://github.com/material-components/material-components-web-components/pull/354)).

- Added a default slot to `<mwc-top-app-bar>` and `<mwc-top-app-bar-fixed>`
  which takes page content and automatically applies the correct `padding-top`
  ([#370](https://github.com/material-components/material-components-web-components/pull/370)).

- Added documentation for:
  - [`<mwc-button>`](https://github.com/material-components/material-components-web-components/tree/master/packages/button)
    ([#366](https://github.com/material-components/material-components-web-components/pull/366))
  - [`<mwc-fab>`](https://github.com/material-components/material-components-web-components/tree/master/packages/fab)
    ([#361](https://github.com/material-components/material-components-web-components/pull/361))
  - [`<mwc-icon-button>`](https://github.com/material-components/material-components-web-components/tree/master/packages/icon-button)
    ([#370](https://github.com/material-components/material-components-web-components/pull/370))
  - [`<mwc-radio>`](https://github.com/material-components/material-components-web-components/tree/master/packages/radio)
    ([#377](https://github.com/material-components/material-components-web-components/pull/377))
  - [`<mwc-snackbar>`](https://github.com/material-components/material-components-web-components/tree/master/packages/snackbar)
    ([#355](https://github.com/material-components/material-components-web-components/pull/355))
  - [`<mwc-top-app-bar>`](https://github.com/material-components/material-components-web-components/tree/master/packages/top-app-bar)
    ([#379](https://github.com/material-components/material-components-web-components/pull/379))

### Changed
- **BREAKING** The Material Icons font is no longer loaded automatically
  ([#314](https://github.com/material-components/material-components-web-components/pull/314)).
  This allows more control over how fonts are loaded (e.g. serving fonts from a
  different server, or loading multiple fonts with a single request). Most users
  should now add tags like this to their HTML page:

  ```html
  <link href="https://fonts.googleapis.com/css?family=Roboto:300,400,500" rel="stylesheet">
  <link href="https://fonts.googleapis.com/css?family=Material+Icons&display=block" rel="stylesheet">
  ```

- **BREAKING** The *toggling* behavior of `<mwc-icon-button>` has been removed
  (i.e. `offIcon`), and is now instead supported by the dedicated
  [`<mwc-icon-button-toggle>`](https://github.com/material-components/material-components-web-components/tree/master/packages/icon-button-toggle)
  component
  ([#370](https://github.com/material-components/material-components-web-components/pull/370)).


- **BREAKING** The *short* layout for `<mwc-top-app-bar>` has been removed, and
  is no longer supported because it is not part of the Material Design
  specification
  ([#422](https://github.com/material-components/material-components-web-components/pull/422)).


- **BREAKING** The *fixed* layout for `<mwc-top-app-bar>` has been removed, and
  is now instead implemented by the dedicated `<mwc-top-app-bar-fixed>`
  component
  ([#379](https://github.com/material-components/material-components-web-components/pull/379)).

### Fixed

- Fixed bug where `<mwc-snackbar>` `open` method threw if called immediately
  after construction (before `firstUpdated`)
  ([#356](https://github.com/material-components/material-components-web-components/pull/356)).
- Fixed bug where setting the `<mwc-snackbar>` `labelText` property could throw
  an exception and fail to render
  ([#412](https://github.com/material-components/material-components-web-components/pull/412)).
- Buttons slotted into `<mwc-snackbar>` now render with the correct default
  styles
  ([#354](https://github.com/material-components/material-components-web-components/pull/354)).
- Fixed layout issue affecting scrolling `<mwc-tab-bar>` in Firefox
  ([#349](https://github.com/material-components/material-components-web-components/pull/349)).
- Fixed bug where `<mwc-icon>` icons did not render in IE11
  ([#353](https://github.com/material-components/material-components-web-components/pull/353)).
- Fixed bug where setting the `checked` property on an `<mwc-radio>` did not
  result in the other radios in the group becoming unchecked
  ([#373](https://github.com/material-components/material-components-web-components/pull/373)).
- Fixed bug where `<mwc-drawer>` did not work in IE
  ([WICG/inert#129](https://github.com/WICG/inert/pull/129)).
- Fixed `dense` and `prominent` styling bugs in `<mwc-top-app-bar>`
  ([#379](https://github.com/material-components/material-components-web-components/pull/379)).

## [0.6.0] - 2019-06-05
- Upgrade lerna to 3.x
- Upgrade typescript to 3.4, add config for tsbuildinfo files needed for incremental compilation mode
- Add README notes that component set is in experimental status.
- Remove draft components, simplify package listing.
- Prepare drawer, icon-button, linear-progress, slider, snackbar, tab components, and top-app-bar for release.
- Fix typing for event listeners in adapters due to typescript update.
- Add wicg-inert and blocking-elements dependencies to mwc-drawer

## [0.5.0] - 2019-03-26
- Update to mdc 1.0
- Rewrite Adapters and Foundations with Typescript types
- Disable pointer-events on disabled buttons

## [0.4.0] - 2019-03-11
- Update to mdc 0.44
- fix button label issues

## [0.3.6] - 2019-02-05
- Use `static get styles()` on all components
- Clean up dependencies
- Implement drawer focus trapping
- Add tests
- Setup travis CI
- Update to lit-html 1.0

## [0.3.5] - 2019-01-11
- Update lit and lit-element dependencies
- Publish mwc-drawer

## [0.3.4] - 2018-12-13
- Update to lit-element 0.6.5 and lit-html 1.0.0-rc.1

## [0.3.3] - 2018-12-03
- Fix ripple directive for lit-html 0.13

## [0.3.2] - 2018-11-16
- Move event listeners to the class with lit-element 0.6.2
- Add `@eventOptions({passive: true})` to event handlers in tab-bar-scroller
  - More efficient scrolling behavior, as `preventDefault` is never called
- Implement icon-button in typescript

## [0.3.1] - 2018-10-08
- Fix demo publishing
- Update to lit-element 0.6.2
- Add dependencies to lit-html where necessary
- Add explicit `.js` endings to imports, where necessary
- Fill in CHANGELOG

## [0.3.0] - 2018-10-04
- Rewrite elements in typescript
- Add `ripple` lit directive to add a material ripple to any component
- Add `@observe` decorator to tie data changes into base MDC Foundation handlers
- Add a watcher for styling and typescript changes

## [0.2.1] - 2018-09-21
- Update to lit-element 0.6.1

## [0.2.0] - 2018-09-13
- Use lit-element 0.6

## [0.1.2] - 2018-06-14
- Use lit-element 0.5

## [0.1.1] - 2018-05-09
- Add READMEs and examples

## [0.1.0] - 2018-05-08
- Initial WIP of components<|MERGE_RESOLUTION|>--- conflicted
+++ resolved
@@ -19,12 +19,9 @@
   `--mdc-dialog-title-ink-color` renamed to `--mdc-dialog-heading-ink-color` as
   it caused clashes with `HTMLElement.prototype.title`.
 - Updated material dependencies to `4.0.0-canary.735147131.0`.
-<<<<<<< HEAD
 - **BREAKING** `Slider.discrete` removed and `Slider.pin` added.
-=======
 - `mwc-dialog` will now search its flattened distributed nodes and their trees
   for a focusable element.
->>>>>>> 635aa9b8
 
 ### Fixed
 - Fixed checkbox ripple visibility when focused while being unchecked.
